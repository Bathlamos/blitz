--- conflicted
+++ resolved
@@ -16,10 +16,7 @@
       <Form<LoginInputType>
         submitText="Log In"
         schema={LoginInput}
-<<<<<<< HEAD
-=======
         initialValues={{email: undefined, password: undefined}}
->>>>>>> 089ca908
         onSubmit={async (values) => {
           try {
             await login({email: values.email, password: values.password})
