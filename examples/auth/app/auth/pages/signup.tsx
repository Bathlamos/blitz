--- conflicted
+++ resolved
@@ -18,11 +18,7 @@
         <h1>Create an Account</h1>
 
         <Form<SignupInputType>
-<<<<<<< HEAD
-          submitText="Log In"
-=======
           submitText="Create Account"
->>>>>>> 089ca908
           schema={SignupInput}
           onSubmit={async (values) => {
             try {
