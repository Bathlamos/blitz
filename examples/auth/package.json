--- conflicted
+++ resolved
@@ -32,17 +32,11 @@
     "@prisma/cli": "2.1.0",
     "@prisma/client": "2.1.0",
     "blitz": "0.16.5-canary.4",
-    "final-form": "4.20.1",
     "react": "0.0.0-experimental-33c3af284",
     "react-dom": "0.0.0-experimental-33c3af284",
-    "react-final-form": "6.5.1",
+    "react-hook-form": "6.0.7",
     "secure-password": "4.0.0",
-<<<<<<< HEAD
-    "zod": "1.10.0-alpha.2",
-    "react-hook-form": "6.0.7"
-=======
     "zod": "1.10.0"
->>>>>>> 089ca908
   },
   "devDependencies": {
     "@types/react": "16.9.38",
