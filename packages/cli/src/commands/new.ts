import * as path from 'path'
import {flags} from '@oclif/command'
import Command from '../command'
import AppGenerator from '../generators/app'
const debug = require('debug')('blitz:new')

import PromptAbortedError from '../errors/prompt-aborted'

export interface Flags {
  ts: boolean
  yarn: boolean
}

export default class New extends Command {
  static description = 'Create a new Blitz project'

  static args = [
    {
      name: 'path',
      required: false,
      description: 'path to the new project, defaults to the current directory',
    },
  ]

  static flags = {
    help: flags.help({char: 'h'}),
    ts: flags.boolean({
      char: 't',
      description: 'generate a TypeScript project',
      default: true,
      allowNo: true,
    }),
    yarn: flags.boolean({description: 'use Yarn as the package manager', default: true}),
  }

  async run() {
    const {args, flags} = this.parse(New)
    debug('args: ', args)
    debug('flags: ', flags)

<<<<<<< HEAD
    const destinationRoot = args.path ? path.resolve(args.path) : process.cwd()
=======
    const destinationRoot = args?.path ? path.resolve(args?.path) : process.cwd()
>>>>>>> c0bb7e76
    const appName = path.basename(destinationRoot)

    const generator = new AppGenerator({
      sourceRoot: path.join(__dirname, '../../templates/app'),
      destinationRoot,
      appName,
    })

    try {
      await generator.run()
      this.log('App Created!')
    } catch (err) {
      if (err instanceof PromptAbortedError) this.exit(0)

      this.error(err)
    }
  }
}<|MERGE_RESOLUTION|>--- conflicted
+++ resolved
@@ -38,11 +38,8 @@
     debug('args: ', args)
     debug('flags: ', flags)
 
-<<<<<<< HEAD
-    const destinationRoot = args.path ? path.resolve(args.path) : process.cwd()
-=======
     const destinationRoot = args?.path ? path.resolve(args?.path) : process.cwd()
->>>>>>> c0bb7e76
+
     const appName = path.basename(destinationRoot)
 
     const generator = new AppGenerator({
